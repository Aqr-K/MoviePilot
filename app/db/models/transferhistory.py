import time

from sqlalchemy import Column, Integer, String, Sequence, Boolean, func
from sqlalchemy.orm import Session

from app.db.models import Base


class TransferHistory(Base):
    """
    转移历史记录
    """
    id = Column(Integer, Sequence('id'), primary_key=True, index=True)
    # 源目录
    src = Column(String, index=True)
    # 目标目录
    dest = Column(String)
    # 转移模式 move/copy/link...
    mode = Column(String)
    # 类型 电影/电视剧
    type = Column(String)
    # 二级分类
    category = Column(String)
    # 标题
    title = Column(String, index=True)
    # 年份
    year = Column(String)
    tmdbid = Column(Integer)
    imdbid = Column(String)
    tvdbid = Column(Integer)
    doubanid = Column(String)
    # Sxx
    seasons = Column(String)
    # Exx
    episodes = Column(String)
    # 海报
    image = Column(String)
    # 下载器hash
    download_hash = Column(String, index=True)
    # 转移成功状态
    status = Column(Boolean(), default=True)
    # 转移失败信息
    errmsg = Column(String)
    # 时间
    date = Column(String, index=True)
    # 文件清单，以JSON存储
    files = Column(String)

    @staticmethod
    def list_by_title(db: Session, title: str, page: int = 1, count: int = 30):
        return db.query(TransferHistory).filter(TransferHistory.title.like(f'%{title}%')).order_by(
            TransferHistory.date.desc()).offset((page - 1) * count).limit(
            count).all()

    @staticmethod
    def list_by_page(db: Session, page: int = 1, count: int = 30):
        return db.query(TransferHistory).order_by(TransferHistory.date.desc()).offset((page - 1) * count).limit(
            count).all()

    @staticmethod
    def get_by_hash(db: Session, download_hash: str):
        return db.query(TransferHistory).filter(TransferHistory.download_hash == download_hash).first()

    @staticmethod
    def get_by_src(db: Session, src: str):
        return db.query(TransferHistory).filter(TransferHistory.src == src).first()

    @staticmethod
    def statistic(db: Session, days: int = 7):
        """
        统计最近days天的下载历史数量，按日期分组返回每日数量
        """
        sub_query = db.query(func.substr(TransferHistory.date, 1, 10).label('date'),
                             TransferHistory.id.label('id')).filter(
            TransferHistory.date >= time.strftime("%Y-%m-%d %H:%M:%S",
                                                  time.localtime(time.time() - 86400 * days))).subquery()
        return db.query(sub_query.c.date, func.count(sub_query.c.id)).group_by(sub_query.c.date).all()

    @staticmethod
    def count(db: Session):
        return db.query(func.count(TransferHistory.id)).first()[0]

    @staticmethod
    def count_by_title(db: Session, title: str):
        return db.query(func.count(TransferHistory.id)).filter(TransferHistory.title.like(f'%{title}%')).first()[0]

    @staticmethod
<<<<<<< HEAD
    def list_by(db: Session, type: str = None, title: str = None, year: int = None, season: str = None,
                episode: str = None, tmdbid: str = None):
=======
    def list_by(db: Session, title: str = None, year: int = None, season: str = None,
                episode: str = None, tmdbid: int = None):
>>>>>>> f42fd023
        """
        据tmdbid、season、season_episode查询转移记录
        """
        if tmdbid and type:
            return db.query(TransferHistory).filter(TransferHistory.tmdbid == tmdbid,
                                                    TransferHistory.type == type).all()
        if tmdbid and not season and not episode:
            return db.query(TransferHistory).filter(TransferHistory.tmdbid == tmdbid).all()
        if tmdbid and season and not episode:
            return db.query(TransferHistory).filter(TransferHistory.tmdbid == tmdbid,
                                                    TransferHistory.seasons == season).all()
        if tmdbid and season and episode:
            return db.query(TransferHistory).filter(TransferHistory.tmdbid == tmdbid,
                                                    TransferHistory.seasons == season,
                                                    TransferHistory.episodes == episode).all()
        # 电视剧所有季集｜电影
        if not season and not episode:
            return db.query(TransferHistory).filter(TransferHistory.title == title,
                                                    TransferHistory.year == year).all()
        # 电视剧某季
        if season and not episode:
            return db.query(TransferHistory).filter(TransferHistory.title == title,
                                                    TransferHistory.year == year,
                                                    TransferHistory.seasons == season).all()
        # 电视剧某季某集
        if season and episode:
            return db.query(TransferHistory).filter(TransferHistory.title == title,
                                                    TransferHistory.year == year,
                                                    TransferHistory.seasons == season,
                                                    TransferHistory.episodes == episode).all()

    @staticmethod
    def update_download_hash(db: Session, historyid: int = None, download_hash: str = None):
        db.query(TransferHistory).filter(TransferHistory.id == historyid).update(
            {
                "download_hash": download_hash
            }
        )
        Base.commit(db)<|MERGE_RESOLUTION|>--- conflicted
+++ resolved
@@ -85,13 +85,8 @@
         return db.query(func.count(TransferHistory.id)).filter(TransferHistory.title.like(f'%{title}%')).first()[0]
 
     @staticmethod
-<<<<<<< HEAD
     def list_by(db: Session, type: str = None, title: str = None, year: int = None, season: str = None,
-                episode: str = None, tmdbid: str = None):
-=======
-    def list_by(db: Session, title: str = None, year: int = None, season: str = None,
                 episode: str = None, tmdbid: int = None):
->>>>>>> f42fd023
         """
         据tmdbid、season、season_episode查询转移记录
         """
