from datetime import timedelta
from typing import Any, List

from fastapi import APIRouter, Depends, Form, HTTPException
from fastapi.security import OAuth2PasswordRequestForm

from app import schemas
from app.chain.tmdb import TmdbChain
from app.chain.user import UserChain
from app.core import security
from app.core.config import settings
from app.helper.sites import SitesHelper
from app.utils.web import WebUtils

router = APIRouter()


@router.post("/access-token", summary="获取token", response_model=schemas.Token)
async def login_access_token(
        form_data: OAuth2PasswordRequestForm = Depends(),
        otp_password: str = Form(None)
) -> Any:
    """
    获取认证Token
    """
    success, user_or_message = UserChain().user_authenticate(username=form_data.username,
                                                             password=form_data.password,
                                                             mfa_code=otp_password)

    if not success:
        raise HTTPException(status_code=401, detail=user_or_message)

    level = SitesHelper().auth_level
    return schemas.Token(
        access_token=security.create_access_token(
            userid=user_or_message.id,
            username=user_or_message.name,
            super_user=user_or_message.is_superuser,
            expires_delta=timedelta(minutes=settings.ACCESS_TOKEN_EXPIRE_MINUTES),
            level=level
        ),
        token_type="bearer",
<<<<<<< HEAD
        super_user=user_or_message.is_superuser,
        user_name=user_or_message.name,
        avatar=user_or_message.avatar,
=======
        super_user=user.is_superuser,
        user_id=user.id,
        user_name=user.name,
        avatar=user.avatar,
>>>>>>> 616b15e1
        level=level
    )


@router.get("/wallpaper", summary="登录页面电影海报", response_model=schemas.Response)
def wallpaper() -> Any:
    """
    获取登录页面电影海报
    """
    if settings.WALLPAPER == "tmdb":
        url = TmdbChain().get_random_wallpager()
    else:
        url = WebUtils.get_bing_wallpaper()
    if url:
        return schemas.Response(
            success=True,
            message=url
        )
    return schemas.Response(success=False)


@router.get("/wallpapers", summary="登录页面电影海报列表", response_model=List[str])
def wallpapers() -> Any:
    """
    获取登录页面电影海报
    """
    if settings.WALLPAPER == "tmdb":
        return TmdbChain().get_trending_wallpapers()
    else:
        return WebUtils.get_bing_wallpapers()<|MERGE_RESOLUTION|>--- conflicted
+++ resolved
@@ -40,16 +40,10 @@
             level=level
         ),
         token_type="bearer",
-<<<<<<< HEAD
         super_user=user_or_message.is_superuser,
+        user_id=user_or_message.id,
         user_name=user_or_message.name,
         avatar=user_or_message.avatar,
-=======
-        super_user=user.is_superuser,
-        user_id=user.id,
-        user_name=user.name,
-        avatar=user.avatar,
->>>>>>> 616b15e1
         level=level
     )
 
